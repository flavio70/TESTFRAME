#!/usr/bin/env python
"""
###############################################################################
# MODULE: kunit.py
#
# AUTHOR: C.Ghelfi
# DATE  : 29/07/2015
#
###############################################################################
"""

import os
import datetime
import time


class Kunit:
    """
    Unit Test Result - JUnit compliant
    """

    def __init__(self, fileName):
        """
        fileName : test's file name
        """
        self.__fn   = None  # xml file name
        self.__cnt  = None  # counter of atomic test
        self.__clnm = None  # basic name of test, i.e. without path and suffix
        self.__st   = None  # test execution starting time
        self.__f    = None  # file descriptor
        self.children = None # object's children list
        self.frameStatus = None # object's frameStatus
        self.name = None # object name
        self.__dir = None # test dir
        self.__fn   = '{:s}.XML'.format(os.path.splitext(fileName)[0])
        self.__clnm = os.path.splitext(os.path.basename(self.__fn))[0]
        self.__cnt  = 0
        self.__dir = os.path.split(os.path.abspath(fileName))[0]
        self.children = []
        self.frameStatus = False
        self.name = fileName

    def __str__(self):
        return self.__fn

    def frame_open(self):
        """ Start xml composition
        """
        self.__f = open(self.__fn, "w")
        try:
            os.chmod(self.__fn, 0o666)
        except:
            pass      
        self.__f.writelines('<?xml version="1.0" encoding="UTF-8"?>\n')
        self.__f.writelines('<testsuite>\n')
        self.frameStatus = True


    def frame_close(self):
        """ Close xml composition
        """
        self.__f.writelines('</testsuite>\n')
        self.__f.close()
        self.frameStatus = False


    def add_success(self, ref_obj, title, elapsed_time, out_text):
        """ Inject a POSITIVE record on xml result file
            ref_obj      : reference to an Equipment variable (could be None)
            title        : describe the performed action. For example, a CLI/TL1/... command
            out_text     : verbose description of test outcome.
            elapsed_time : explicit declaration of test's time execution. See start_time()
        """
        if elapsed_time is None:
            delta_t = str((datetime.datetime.now() - self.__st).total_seconds())
        else:
            delta_t = elapsed_time
        self.__st = None
        self.__f.writelines(self.__make_test_case(ref_obj, title, delta_t))
        self.__make_system_out(out_text)
        self.__f.writelines('\t</testcase>\n')
        '''
        The following code is used in case we have to fill up also the xml part related to any open kunit child
        For example for any TPSBlock opened inside testcase istance
        '''
        for child in self.children:
          if child.frameStatus:
            child.__st = None
            child.__f.writelines(child.__make_test_case(ref_obj, title, delta_t))
            child.__make_system_out(out_text)
            child.__f.writelines('\t</testcase>\n')


    #pylint: disable=too-many-arguments
    def add_failure(self, ref_obj, title, elapsed_time, out_text, err_text, log_text=None):
        """ Inject a FAILURE record on xml result file
            ref_obj      : reference to an Equipment variable (could be None)
            title        : describe the performed action. For example, a CLI/TL1/... command
            out_text     : verbose description of test outcome.
            err_text     : verbose description of errored scenario.
            log_text     : additional reference to log repository (optional)
            elapsed_time : explicit declaration of test's time execution. See start_time()
        """
        if elapsed_time is None:
            delta_t = str((datetime.datetime.now() - self.__st).total_seconds())
        else:
            delta_t = elapsed_time
        self.__st = None
        row = self.__make_test_case(ref_obj, title, delta_t)
        self.__f.writelines(row)
        self.__make_log_error(log_text)
        self.__make_system_out(out_text)
        self.__make_system_err(err_text)
        self.__f.writelines('\t</testcase>\n')
<<<<<<< HEAD
    #pylint: enable=too-many-arguments
=======
        '''
        The following code is used in case we have to fill up also the xml part related to any open kunit child
        For example for any TPSBlock opened inside testcase istance
        '''
        for child in self.children:
          if child.frameStatus:
            child.__st = None
            row1 = child.__make_test_case(ref_obj, title, delta_t)
            child.__f.writelines(row1)
            child.__make_log_error(log_text)
            child.__make_system_out(out_text)
            child.__make_system_err(err_text)
            child.__f.writelines('\t</testcase>\n')
>>>>>>> b387ccdd


    #pylint: disable=too-many-arguments
    def add_skipped(self, ref_obj, title, elapsed_time, out_text, err_text, skip_text=None):
        """ Inject a SKIPPED record on xml result file
            ref_obj      : reference to an Equipment variable (could be None)
            title        : describe the performed action. For example, a CLI/TL1/... command
            out_text     : verbose description of test outcome.
            err_text     : verbose description of skip reasons
            log_text     : additional reference to log repository (optional)
            elapsed_time : explicit declaration of test's time execution. See start_time()
        """
        if elapsed_time is None:
            delta_t = str((datetime.datetime.now() - self.__st).total_seconds())
        else:
            delta_t = elapsed_time
        self.__st = None
        row = self.__make_test_case(ref_obj, title, delta_t)
        self.__f.writelines(row)
        self.__make_skipped(skip_text)
        self.__make_system_out(out_text)
        self.__make_system_err(err_text)
        self.__f.writelines('\t</testcase>\n')
<<<<<<< HEAD
    #pylint: enable=too-many-arguments
=======
        '''
        The following code is used in case we have to fill up also the xml part related to any open kunit child
        For example for any TPSBlock opened inside testcase istance
        '''
        for child in self.children:
          if child.frameStatus:
            child.__st = None
            row1 = child.__make_test_case(ref_obj, title, delta_t)
            child.__f.writelines(row1)
            child.__make_skipped(skip_text)
            child.__make_system_out(out_text)
            child.__make_system_err(err_text)
            child.__f.writelines('\t</testcase>\n')

>>>>>>> b387ccdd


    def start_time(self):
        """ Save the starting time for a single test.
            The information will be used by add_success(), add_failure() and add_skipped()
            in order to evaluate elapsed time of test execution.
            In this case, a None value must be supplied for elapsed_time
            on above add_success(),... methods
        """
        self.__st = datetime.datetime.now()

      
    def start_tps_block(self, tps_area, tps_name):
        '''
        Start an official block containg all code related to aspecific TPS (Test Procedure)
        calling this function into testcase object will generate a specific XML report file for each TPSName provided
        '''
        tpsreport = None     
        for mychild in self.children:
            if mychild.name == self.__dir + '/' + os.path.splitext(os.path.splitext(self.__clnm)[0])[0] + '.' + tps_area +'_'+ tps_name + '.XML':
                tpsreport = mychild 
                break
        else:
            tpsreport=Kunit(self.__dir + '/' + os.path.splitext(os.path.splitext(self.__clnm)[0])[0] + '.' + tps_area +'_'+ tps_name + '.XML')
            self.children.append(tpsreport)
        if not tpsreport.frameStatus: tpsreport.frame_open()
        print(tpsreport.__fn)


    def stop_tps_block(self, tps_area, tps_name):
        '''
        Stop the block containing the code related to the specific TPS (test Procedure)
        This function will terminate the specific XML report file related to TPSName test id
        '''
        for c in self.children:
            if c.__fn == self.__dir + '/' + os.path.splitext(os.path.splitext(self.__clnm)[0])[0] + '.' + tps_area +'_'+ tps_name + '.XML': c.frame_close()


    def __make_test_case(self, ref_obj, title, elapsed_time):
        """ INTERNAL USAGE
        """
        if ref_obj is None:
            obj_name = ""
        else:
            obj_name = ref_obj.getLabel()

        self.__cnt = self.__cnt + 1

        t_title = '{:05n} [{:s}] {:.100}'.format(self.__cnt, obj_name, title.replace("&", "&amp;"))
        t_now = str(datetime.datetime.now())

        msg = '\t<testcase classname="{:s}" name="{:s}" timestamp="{:s}" time="{:s}">\n'.format(\
                        self.__clnm,
                        t_title,
                        t_now,
                        elapsed_time)
        return msg


    def __make_system_out(self, out_text):
        """ INTERNAL USAGE
        """
        self.__f.writelines('\t\t<system-out>\n')
        self.__f.writelines('\t\t\t<![CDATA[\n')
        self.__f.writelines(out_text + '\n')
        self.__f.writelines('\t\t\t]]>\n')
        self.__f.writelines('\t\t</system-out>\n')


    def __make_system_err(self, out_text):
        """ INTERNAL USAGE
        """
        self.__f.writelines('\t\t<system-err>\n')
        self.__f.writelines('\t\t\t<![CDATA[\n')
        self.__f.writelines(out_text + '\n')
        self.__f.writelines('\t\t\t]]>\n')
        self.__f.writelines('\t\t</system-err>\n')


    def __make_log_error(self, out_text):
        """ INTERNAL USAGE
        """
        self.__f.writelines('\t\t<failure>\n')
        self.__f.writelines('\t\t\t<![CDATA[\n')
        if out_text is not None:
            self.__f.writelines(out_text)
        self.__f.writelines('\n')
        self.__f.writelines('\t\t\t]]>\n')
        self.__f.writelines('\t\t</failure>\n')


    def __make_skipped(self, out_text):
        """ INTERNAL USAGE
        """
        self.__f.writelines('\t\t<skipped>\n')
        self.__f.writelines('\t\t\t<![CDATA[\n')
        if out_text != None:
            self.__f.writelines(out_text)
        self.__f.writelines('\n')
        self.__f.writelines('\t\t\t]]>\n')
        self.__f.writelines('\t\t</skipped>\n')



###############################################################################

if __name__ == "__main__":
    print("DEBUG")
    kun = Kunit("/users/ghelfc/domain.prova.py")

    kun.frame_open()

    kun.start_time()
    # simulo un tempo di esecuzione
    time.sleep(3)
    kun.add_success(None,
                    "TL1 command1",
                    None,
                    "aaaaaaaaaaaaabbbbbbbbbbbbbbbbbbbbbbccccccccccccccc")

    kun.add_failure(None,
                    "TL1 command with many arguments",
                    "120.0",
                    "DENY detected",
                    "internal timeout",
                    "http://ip:port/path/xxx.html")

    kun.add_skipped(None,
                    "CLI command1",
                    "0.0",
                    "asdasdkjakjsdjioafdioufsdosduiafsd",
                    "not applicable")

    kun.frame_close()<|MERGE_RESOLUTION|>--- conflicted
+++ resolved
@@ -32,6 +32,7 @@
         self.frameStatus = None # object's frameStatus
         self.name = None # object name
         self.__dir = None # test dir
+
         self.__fn   = '{:s}.XML'.format(os.path.splitext(fileName)[0])
         self.__clnm = os.path.splitext(os.path.basename(self.__fn))[0]
         self.__cnt  = 0
@@ -50,7 +51,7 @@
         try:
             os.chmod(self.__fn, 0o666)
         except:
-            pass      
+            pass
         self.__f.writelines('<?xml version="1.0" encoding="UTF-8"?>\n')
         self.__f.writelines('<testsuite>\n')
         self.frameStatus = True
@@ -79,16 +80,15 @@
         self.__f.writelines(self.__make_test_case(ref_obj, title, delta_t))
         self.__make_system_out(out_text)
         self.__f.writelines('\t</testcase>\n')
-        '''
-        The following code is used in case we have to fill up also the xml part related to any open kunit child
-        For example for any TPSBlock opened inside testcase istance
-        '''
+        #
+        # The following code is used in case we have to fill up also the xml part related to any open kunit child
+        # For example for any TPSBlock opened inside testcase istance
         for child in self.children:
-          if child.frameStatus:
-            child.__st = None
-            child.__f.writelines(child.__make_test_case(ref_obj, title, delta_t))
-            child.__make_system_out(out_text)
-            child.__f.writelines('\t</testcase>\n')
+            if child.frameStatus:
+                child.__st = None
+                child.__f.writelines(child.__make_test_case(ref_obj, title, delta_t))
+                child.__make_system_out(out_text)
+                child.__f.writelines('\t</testcase>\n')
 
 
     #pylint: disable=too-many-arguments
@@ -112,23 +112,20 @@
         self.__make_system_out(out_text)
         self.__make_system_err(err_text)
         self.__f.writelines('\t</testcase>\n')
-<<<<<<< HEAD
+        #
+        # The following code is used in case we have to fill up also the xml part related to any open kunit child
+        # For example for any TPSBlock opened inside testcase istance
+        #
+        for child in self.children:
+            if child.frameStatus:
+                child.__st = None
+                row1 = child.__make_test_case(ref_obj, title, delta_t)
+                child.__f.writelines(row1)
+                child.__make_log_error(log_text)
+                child.__make_system_out(out_text)
+                child.__make_system_err(err_text)
+                child.__f.writelines('\t</testcase>\n')
     #pylint: enable=too-many-arguments
-=======
-        '''
-        The following code is used in case we have to fill up also the xml part related to any open kunit child
-        For example for any TPSBlock opened inside testcase istance
-        '''
-        for child in self.children:
-          if child.frameStatus:
-            child.__st = None
-            row1 = child.__make_test_case(ref_obj, title, delta_t)
-            child.__f.writelines(row1)
-            child.__make_log_error(log_text)
-            child.__make_system_out(out_text)
-            child.__make_system_err(err_text)
-            child.__f.writelines('\t</testcase>\n')
->>>>>>> b387ccdd
 
 
     #pylint: disable=too-many-arguments
@@ -152,24 +149,20 @@
         self.__make_system_out(out_text)
         self.__make_system_err(err_text)
         self.__f.writelines('\t</testcase>\n')
-<<<<<<< HEAD
+        #
+        # The following code is used in case we have to fill up also the xml part related to any open kunit child
+        # For example for any TPSBlock opened inside testcase istance
+        #
+        for child in self.children:
+            if child.frameStatus:
+                child.__st = None
+                row1 = child.__make_test_case(ref_obj, title, delta_t)
+                child.__f.writelines(row1)
+                child.__make_skipped(skip_text)
+                child.__make_system_out(out_text)
+                child.__make_system_err(err_text)
+                child.__f.writelines('\t</testcase>\n')
     #pylint: enable=too-many-arguments
-=======
-        '''
-        The following code is used in case we have to fill up also the xml part related to any open kunit child
-        For example for any TPSBlock opened inside testcase istance
-        '''
-        for child in self.children:
-          if child.frameStatus:
-            child.__st = None
-            row1 = child.__make_test_case(ref_obj, title, delta_t)
-            child.__f.writelines(row1)
-            child.__make_skipped(skip_text)
-            child.__make_system_out(out_text)
-            child.__make_system_err(err_text)
-            child.__f.writelines('\t</testcase>\n')
-
->>>>>>> b387ccdd
 
 
     def start_time(self):
@@ -181,16 +174,16 @@
         """
         self.__st = datetime.datetime.now()
 
-      
+
     def start_tps_block(self, tps_area, tps_name):
         '''
         Start an official block containg all code related to aspecific TPS (Test Procedure)
         calling this function into testcase object will generate a specific XML report file for each TPSName provided
         '''
-        tpsreport = None     
+        tpsreport = None
         for mychild in self.children:
             if mychild.name == self.__dir + '/' + os.path.splitext(os.path.splitext(self.__clnm)[0])[0] + '.' + tps_area +'_'+ tps_name + '.XML':
-                tpsreport = mychild 
+                tpsreport = mychild
                 break
         else:
             tpsreport=Kunit(self.__dir + '/' + os.path.splitext(os.path.splitext(self.__clnm)[0])[0] + '.' + tps_area +'_'+ tps_name + '.XML')
