.??*.swp
*~
<<<<<<< HEAD
*.pyc
*.log
*.XML
*.xml
=======
*.bak
*.pyc
>>>>>>> f055e0f3
<|MERGE_RESOLUTION|>--- conflicted
+++ resolved
@@ -1,11 +1,7 @@
 .??*.swp
 *~
-<<<<<<< HEAD
+*.bak
 *.pyc
 *.log
 *.XML
-*.xml
-=======
-*.bak
-*.pyc
->>>>>>> f055e0f3
+*.xml